package ddevapp

// DDevComposeTemplate is used to create the main docker-compose.yaml
// file for a ddev site.
const DDevComposeTemplate = `version: '{{ .compose_version }}'
{{ .ddevgenerated }}
services:
  db:
    container_name: {{ .plugin }}-${DDEV_SITENAME}-db
    image: $DDEV_DBIMAGE
    stop_grace_period: 60s
    volumes:
      - type: "volume"
        source: mariadb-database
        target: "/var/lib/mysql"
        volume:
          nocopy: true
      - type: "bind"
        source: "${DDEV_IMPORTDIR}"
        target: "/db"
      - type: "bind"
        source: "."
        target: "/mnt/ddev_config"
    restart: "no"
    user: "$DDEV_UID:$DDEV_GID"
    ports:
      - "3306"
    labels:
      com.ddev.site-name: ${DDEV_SITENAME}
      com.ddev.platform: {{ .plugin }}
      com.ddev.app-type: {{ .appType }}
      com.ddev.approot: $DDEV_APPROOT
      com.ddev.app-url: $DDEV_URL
    environment:
      - COLUMNS=$COLUMNS
      - LINES=$LINES
    command: "$DDEV_MARIADB_LOCAL_COMMAND"
  web:
    container_name: {{ .plugin }}-${DDEV_SITENAME}-web
    image: $DDEV_WEBIMAGE
    volumes:
      - "../:/var/www/html:cached"
      - ".:/mnt/ddev_config:ro"
    restart: "no"
    user: "$DDEV_UID:$DDEV_GID"
    depends_on:
      - db
    links:
      - db:db
    # ports is list of exposed *container* ports
    ports:
      - "80"
      - "{{ .mailhogport }}"
    working_dir: /var/www/html/${DDEV_DOCROOT}
    environment:
      - DDEV_URL=$DDEV_URL
      - DOCROOT=$DDEV_DOCROOT
      - DDEV_PHP_VERSION=$DDEV_PHP_VERSION
      - DDEV_WEBSERVER_TYPE=$DDEV_WEBSERVER_TYPE
      - DDEV_PROJECT_TYPE=$DDEV_PROJECT_TYPE
      - DDEV_ROUTER_HTTP_PORT=$DDEV_ROUTER_HTTP_PORT
      - DDEV_ROUTER_HTTPS_PORT=$DDEV_ROUTER_HTTPS_PORT
      - DDEV_XDEBUG_ENABLED=$DDEV_XDEBUG_ENABLED
      - DEPLOY_NAME=local
      - VIRTUAL_HOST=$DDEV_HOSTNAME
      - COLUMNS=$COLUMNS
      - LINES=$LINES
      # HTTP_EXPOSE allows for ports accepting HTTP traffic to be accessible from <site>.ddev.local:<port>
      # To expose a container port to a different host port, define the port as hostPort:containerPort
      - HTTP_EXPOSE=${DDEV_ROUTER_HTTP_PORT}:80,{{ .mailhogport }}
      # You can optionally expose an HTTPS port option for any ports defined in HTTP_EXPOSE.
      # To expose an HTTPS port, define the port as securePort:containerPort.
      - HTTPS_EXPOSE=${DDEV_ROUTER_HTTPS_PORT}:80
    labels:
      com.ddev.site-name: ${DDEV_SITENAME}
      com.ddev.platform: {{ .plugin }}
      com.ddev.app-type: {{ .appType }}
      com.ddev.approot: $DDEV_APPROOT
      com.ddev.app-url: $DDEV_URL
    extra_hosts: ["{{ .extra_host }}"]
  dba:
    container_name: ddev-${DDEV_SITENAME}-dba
    image: $DDEV_DBAIMAGE
    restart: "no"
    labels:
      com.ddev.site-name: ${DDEV_SITENAME}
      com.ddev.platform: {{ .plugin }}
      com.ddev.app-type: {{ .appType }}
      com.ddev.approot: $DDEV_APPROOT
      com.ddev.app-url: $DDEV_URL
    depends_on:
      - db
    links:
      - db:db
    ports:
      - "80"
    environment:
      - PMA_USER=db
      - PMA_PASSWORD=db
      - VIRTUAL_HOST=$DDEV_HOSTNAME
      # HTTP_EXPOSE allows for ports accepting HTTP traffic to be accessible from <site>.ddev.local:<port>
      - HTTP_EXPOSE={{ .dbaport }}
networks:
  default:
    external:
      name: ddev_default
volumes:
  mariadb-database:
    name: "${DDEV_SITENAME}-mariadb"
  
`

// ConfigInstructions is used to add example hooks usage
const ConfigInstructions = `
# Key features of ddev's config.yaml:

# name: <projectname> # Name of the project, automatically provides
#   http://projectname.ddev.local and https://projectname.ddev.local

# type: <projecttype>  # drupal6/7/8, backdrop, typo3, wordpress, php

# docroot: <relative_path> # Relative path to the directory containing index.php.

# php_version: "7.1"  # PHP version to use, "5.6", "7.0", "7.1", "7.2"

# You can explicitly specify the webimage, dbimage, dbaimage lines but this
# is not recommended, as the images are often closely tied to ddev's' behavior,
# so this can break upgrades.

# webimage: <docker_image>  # nginx/php docker image.
# dbimage: <docker_image>  # mariadb docker image.
# dbaimage: <docker_image>

# router_http_port: <port>  # Port to be used for http (defaults to port 80)
# router_https_port: <port> # Port for https (defaults to 443)

# xdebug_enabled: false  # Set to true to enable xdebug and "ddev start" or "ddev restart"

<<<<<<< HEAD
# webserver_type: nginx-fpm  # Can be set to apache-fpm or apache-cgi as well

#additional_hostnames:
# - somename
# - someothername
=======
# additional_hostnames:
#  - somename
#  - someothername
>>>>>>> 6824e048
# would provide http and https URLs for "somename.ddev.local"
# and "someothername.ddev.local".

# additional_fqdns:
#  - example.com
#  - sub1.example.com
# would provide http and https URLs for "example.com" and "sub1.example.com"
# Please take care with this because it can cause great confusion.

# upload_dir: custom/upload/dir
# would set the destination path for ddev import-files to custom/upload/dir.

# provider: default # Currently either "default" or "pantheon"
#
# Many ddev commands can be extended to run tasks after the ddev command is
# executed.
# See https://ddev.readthedocs.io/en/latest/users/extending-commands/ for more
# information on the commands that can be extended and the tasks you can define
# for them. Example:
#hooks:`

// SequelproTemplate is the template for Sequelpro config.
var SequelproTemplate = `<?xml version="1.0" encoding="UTF-8"?>
<!DOCTYPE plist PUBLIC "-//Apple//DTD PLIST 1.0//EN" "http://www.apple.com/DTDs/PropertyList-1.0.dtd">
<plist version="1.0">
<dict>
    <key>ContentFilters</key>
    <dict/>
    <key>auto_connect</key>
    <true/>
    <key>data</key>
    <dict>
        <key>connection</key>
        <dict>
            <key>database</key>
            <string>%s</string>
            <key>host</key>
            <string>%s</string>
            <key>name</key>
            <string>drud/%s</string>
            <key>password</key>
            <string>%s</string>
            <key>port</key>
            <integer>%s</integer>
            <key>rdbms_type</key>
            <string>mysql</string>
            <key>sslCACertFileLocation</key>
            <string></string>
            <key>sslCACertFileLocationEnabled</key>
            <integer>0</integer>
            <key>sslCertificateFileLocation</key>
            <string></string>
            <key>sslCertificateFileLocationEnabled</key>
            <integer>0</integer>
            <key>sslKeyFileLocation</key>
            <string></string>
            <key>sslKeyFileLocationEnabled</key>
            <integer>0</integer>
            <key>type</key>
            <string>SPTCPIPConnection</string>
            <key>useSSL</key>
            <integer>0</integer>
            <key>user</key>
            <string>%s</string>
        </dict>
    </dict>
    <key>encrypted</key>
    <false/>
    <key>format</key>
    <string>connection</string>
    <key>queryFavorites</key>
    <array/>
    <key>queryHistory</key>
    <array/>
    <key>rdbms_type</key>
    <string>mysql</string>
    <key>rdbms_version</key>
    <string>5.5.44</string>
    <key>version</key>
    <integer>1</integer>
</dict>
</plist>`

// DdevRouterTemplate is the template for the generic router container.
const DdevRouterTemplate = `version: '{{ .compose_version }}'
services:
  ddev-router:
    image: {{ .router_image }}:{{ .router_tag }}
    container_name: ddev-router
    ports:
      {{ range $port := .ports }}- "{{ $port }}:{{ $port }}"
      {{ end }}
    volumes:
      - /var/run/docker.sock:/tmp/docker.sock:ro
      - ./certs:/etc/nginx/certs:cached
    restart: "no"
networks:
   default:
     external:
       name: ddev_default
`<|MERGE_RESOLUTION|>--- conflicted
+++ resolved
@@ -136,17 +136,11 @@
 
 # xdebug_enabled: false  # Set to true to enable xdebug and "ddev start" or "ddev restart"
 
-<<<<<<< HEAD
 # webserver_type: nginx-fpm  # Can be set to apache-fpm or apache-cgi as well
 
-#additional_hostnames:
-# - somename
-# - someothername
-=======
 # additional_hostnames:
 #  - somename
 #  - someothername
->>>>>>> 6824e048
 # would provide http and https URLs for "somename.ddev.local"
 # and "someothername.ddev.local".
 
